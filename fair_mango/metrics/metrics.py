--- conflicted
+++ resolved
@@ -1,4 +1,5 @@
 from collections.abc import Collection, Sequence
+from itertools import chain, combinations
 from itertools import chain, combinations
 
 import numpy as np
@@ -560,10 +561,6 @@
     def __init__(
         self,
         data: Dataset | pd.DataFrame,
-<<<<<<< HEAD
-=======
-        zero_division_: float | str | None = None,
->>>>>>> 71da5839
         sensitive: Sequence[str] | None = None,
         real_target: Sequence[str] | None = None,
         predicted_target: Sequence[str] | None = None,
@@ -583,7 +580,6 @@
             )
 
         self.label = "equalised_odds_ratio"
-<<<<<<< HEAD
         self.ranking: dict | None = None
         self.tpr: dict | None = None
         self.fpr: dict | None = None
@@ -591,10 +587,6 @@
     def _compute(self) -> tuple[dict, dict]:
         tpr = EqualOpportunityRatio(self.data)
         fpr = FalsePositiveRateRatio(self.data)
-=======
-        tpr = EqualOpportunityRatio(self.data, zero_division_=zero_division_)
-        fpr = FalsePositiveRateRatio(self.data, zero_division_=zero_division_)
->>>>>>> 71da5839
         tpr.summary()
         fpr.summary()
         tpr_ratio = tpr.ratios[1]
@@ -705,10 +697,7 @@
                 bias[target] = True
             else:
                 bias[target] = False
-<<<<<<< HEAD
-
-=======
->>>>>>> 71da5839
+
         return bias
 
 
